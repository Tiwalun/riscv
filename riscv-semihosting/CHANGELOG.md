--- conflicted
+++ resolved
@@ -5,12 +5,8 @@
 
 ## [Unreleased]
 
-<<<<<<< HEAD
-- Address clippy warnings
-=======
 ## [v0.1.0] - 2023-01-18
 
->>>>>>> 3cfade53
 - Add recommendation for `semihosting` in README.md.
 - Bug fixes
 - Moved to the `riscv` Cargo workspace
