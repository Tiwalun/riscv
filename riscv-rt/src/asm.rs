use core::arch::global_asm;

/// Parse cfg attributes inside a global_asm call.
macro_rules! cfg_global_asm {
    {@inner, [$($x:tt)*], } => {
        global_asm!{$($x)*}
    };
    (@inner, [$($x:tt)*], #[cfg($meta:meta)] $asm:literal, $($rest:tt)*) => {
        #[cfg($meta)]
        cfg_global_asm!{@inner, [$($x)* $asm,], $($rest)*}
        #[cfg(not($meta))]
        cfg_global_asm!{@inner, [$($x)*], $($rest)*}
    };
    {@inner, [$($x:tt)*], $asm:literal, $($rest:tt)*} => {
        cfg_global_asm!{@inner, [$($x)* $asm,], $($rest)*}
    };
    {$($asms:tt)*} => {
        cfg_global_asm!{@inner, [], $($asms)*}
    };
}

// Provisional patch to avoid LLVM spurious errors when compiling in release mode.
// This patch is somewhat hardcoded and relies on the fact that the rustc compiler
// only supports a limited combination of ISA extensions. This patch should be
// removed when LLVM fixes the issue. Alternatively, it must be updated when rustc
// supports more ISA extension combinations.
//
// Related issues:
// - https://github.com/rust-embedded/riscv/issues/175
// - https://github.com/rust-lang/rust/issues/80608
// - https://github.com/llvm/llvm-project/issues/61991
cfg_global_asm!(
    "// Provisional patch to avoid LLVM spurious errors when compiling in release mode.",
    #[cfg(all(riscv32, riscvm))]
    ".attribute arch, \"rv32im\"",
    #[cfg(all(riscv32, riscve))]
    ".attribute arch, \"rv32e\"",
    #[cfg(all(riscv32, riscve, riscvc))]
    ".attribute arch, \"rv32ec\"",
    #[cfg(all(riscv32, riscve, riscvm))]
    ".attribute arch, \"rv32em\"",
    #[cfg(all(riscv32, riscve, riscvm, riscvc))]
    ".attribute arch, \"rv32emc\"",
    #[cfg(all(riscv64, riscvm, not(riscvg)))]
    ".attribute arch, \"rv64im\"",
    #[cfg(all(riscv64, riscvg))]
    ".attribute arch, \"rv64g\"",
);

// Entry point of all programs (_start). It initializes DWARF call frame information,
// the stack pointer, the frame pointer (needed for closures to work in start_rust)
// and the global pointer. Then it calls _start_rust.
cfg_global_asm!(
    ".section .init, \"ax\"
    .global _start

_start:",
    #[cfg(riscv32)]
    "lui ra, %hi(_abs_start)
     jr %lo(_abs_start)(ra)",
    #[cfg(riscv64)]
    ".option push
    .option norelax // to prevent an unsupported R_RISCV_ALIGN relocation from being generated
1:
    auipc ra, %pcrel_hi(1f)
    ld ra, %pcrel_lo(1b)(ra)
    jr ra
    .align  3
1:
    .dword _abs_start
    .option pop",
    "
_abs_start:
    .option norelax
    .cfi_startproc
    .cfi_undefined ra",
    // Disable interrupts
    #[cfg(feature = "s-mode")]
    "csrw sie, 0
    csrw sip, 0",
    #[cfg(not(feature = "s-mode"))]
    "csrw mie, 0
    csrw mip, 0",
    // Set pre-init trap vector
    "la t0, _pre_init_trap",
    #[cfg(feature = "s-mode")]
    "csrw stvec, t0",
    #[cfg(not(feature = "s-mode"))]
    "csrw mtvec, t0",
);

// ZERO OUT GENERAL-PURPOSE REGISTERS
riscv_rt_macros::loop_global_asm!("    li x{}, 0", 1, 10);
// a0..a2 (x10..x12) skipped
riscv_rt_macros::loop_global_asm!("    li x{}, 0", 13, 16);
// RV32E removes x16..x31
#[cfg(not(riscve))]
riscv_rt_macros::loop_global_asm!("    li x{}, 0", 16, 32);

// INITIALIZE GLOBAL POINTER, STACK POINTER, AND FRAME POINTER
cfg_global_asm!(
    ".option push
    .option norelax
    la gp, __global_pointer$
    .option pop",
);
#[cfg(not(feature = "single-hart"))]
cfg_global_asm!(
    #[cfg(feature = "s-mode")]
    "mv t2, a0 // the hartid is passed as parameter by SMODE",
    #[cfg(not(feature = "s-mode"))]
    "csrr t2, mhartid",
    "lui t0, %hi(_max_hart_id)
    add t0, t0, %lo(_max_hart_id)
    bgtu t2, t0, abort
    lui t0, %hi(_hart_stack_size)
    add t0, t0, %lo(_hart_stack_size)",
    #[cfg(riscvm)]
    "mul t0, t2, t0",
    #[cfg(not(riscvm))]
    "beqz t2, 2f  // Jump if single-hart
    mv t1, t2
    mv t3, t0
1:
    add t0, t0, t3
    addi t1, t1, -1
    bnez t1, 1b
2:  ",
);
cfg_global_asm!(
    "la t1, _stack_start",
    #[cfg(not(feature = "single-hart"))]
    "sub t1, t1, t0",
    #[cfg(riscvi)]
    "andi sp, t1, -16", // align stack to 16-bytes (RVI)
    #[cfg(riscve)]
    "andi sp, t1, -4", // align stack to 4-bytes (RVE)
    "add s0, sp, zero",
);

// STORE A0..A2 IN THE STACK, AS THEY WILL BE NEEDED LATER BY main
cfg_global_asm!(
    #[cfg(riscv32)]
    "addi sp, sp, -4 * 3
    sw a0, 4 * 0(sp)
    sw a1, 4 * 1(sp)
    sw a2, 4 * 2(sp)",
    #[cfg(riscv64)]
    "addi sp, sp, -8 * 3
    sd a0, 8 * 0(sp)
    sd a1, 8 * 1(sp)
    sd a2, 8 * 2(sp)",
);

// SKIP RAM INITIALIZATION IF CURRENT HART IS NOT THE BOOT HART
#[cfg(not(feature = "single-hart"))]
cfg_global_asm!(
    #[cfg(not(feature = "s-mode"))]
    "csrr a0, mhartid",
    "call _mp_hook
    mv t0, a0

    beqz a0, 4f",
);
// IF CURRENT HART IS THE BOOT HART CALL __pre_init AND INITIALIZE RAM
cfg_global_asm!(
    "call __pre_init
    // Copy .data from flash to RAM
    la t0, _sdata
    la t2, _edata
    la t1, _sidata
    bgeu t0, t2, 2f
1:  ",
    #[cfg(target_arch = "riscv32")]
    "lw a5, 0(t1)
    addi t1, t1, 4
    sw a5, 0(t0)
    addi t0, t0, 4
    bltu t0, t2, 1b",
    #[cfg(target_arch = "riscv64")]
    "ld t3, 0(t1)
    addi t1, t1, 8
    sd t3, 0(t0)
    addi t0, t0, 8
    bltu t0, t2, 1b",
    "
2:  // Zero out .bss
    la t0, _sbss
    la t2, _ebss
    bgeu  t0, t2, 4f
3:  ",
    #[cfg(target_arch = "riscv32")]
    "sw  zero, 0(t0)
    addi t0, t0, 4
    bltu t0, t2, 3b",
    #[cfg(target_arch = "riscv64")]
    "sd zero, 0(t0)
    addi t0, t0, 8
    bltu t0, t2, 3b",
    "
4: // RAM initilized",
);

// INITIALIZE FLOATING POINT UNIT
#[cfg(any(riscvf, riscvd))]
cfg_global_asm!(
    "
    li t0, 0x4000 // bit 14 is FS most significant bit
    li t2, 0x2000 // bit 13 is FS least significant bit
    ",
    #[cfg(feature = "s-mode")]
    "csrrc x0, sstatus, t0
    csrrs x0, sstatus, t2",
    #[cfg(not(feature = "s-mode"))]
    "csrrc x0, mstatus, t0
    csrrs x0, mstatus, t2",
    "fscsr x0",
);
// ZERO OUT FLOATING POINT REGISTERS
#[cfg(all(riscv32, riscvd))]
riscv_rt_macros::loop_global_asm!("    fcvt.d.w f{}, x0", 32);
#[cfg(all(riscv64, riscvd))]
riscv_rt_macros::loop_global_asm!("    fmv.d.x f{}, x0", 32);
#[cfg(all(riscvf, not(riscvd)))]
riscv_rt_macros::loop_global_asm!("    fmv.w.x f{}, x0", 32);

// SET UP INTERRUPTS, RESTORE a0..a2, AND JUMP TO MAIN RUST FUNCTION
cfg_global_asm!(
    "call _setup_interrupts",
    #[cfg(riscv32)]
    "lw a0, 4 * 0(sp)
    lw a1, 4 * 1(sp)
    lw a2, 4 * 2(sp)
    addi sp, sp, 4 * 3",
    #[cfg(riscv64)]
    "ld a0, 8 * 0(sp)
    ld a1, 8 * 1(sp)
    ld a2, 8 * 2(sp)
    addi sp, sp, 8 * 3",
    "jal zero, main
    .cfi_endproc",
);

cfg_global_asm!(
    // Default implementation of `__pre_init` does nothing.
    // Users can override this function with the [`#[pre_init]`] macro.
    ".weak __pre_init
__pre_init:
    ret",
    #[cfg(not(feature = "single-hart"))]
    // Default implementation of `_mp_hook` wakes hart 0 and busy-loops all the other harts.
    // Users can override this function by defining their own `_mp_hook`.
    // This function is only used when the `single-hart` feature is not enabled.
    ".weak _mp_hook
_mp_hook:
    beqz a0, 2f // if hartid is 0, return true
1:  wfi // Otherwise, wait for interrupt in a loop
    j 1b
2:  li a0, 1
    ret",
    // Default implementation of `_setup_interrupts` sets the trap vector to `_start_trap`.
    // Users can override this function by defining their own `_setup_interrupts`
    ".weak _setup_interrupts
_setup_interrupts:",
    #[cfg(not(feature = "v-trap"))]
    "la t0, _start_trap", // _start_trap is 16-byte aligned, so it corresponds to the Direct trap mode
    #[cfg(feature = "v-trap")]
    "la t0, _vector_table
    ori t0, t0, 0x1", // _vector_table is 16-byte aligned, so we must set the bit 0 to activate the Vectored trap mode
    #[cfg(feature = "s-mode")]
    "csrw stvec, t0",
    #[cfg(not(feature = "s-mode"))]
    "csrw mtvec, t0",
    "ret",
    // Default implementation of `ExceptionHandler` is an infinite loop.
    // Users can override this function by defining their own `ExceptionHandler`
    ".weak ExceptionHandler
ExceptionHandler:
    j ExceptionHandler",
    // Default implementation of `DefaultHandler` is an infinite loop.
    // Users can override this function by defining their own `DefaultHandler`
    ".weak DefaultHandler
DefaultHandler:
    j DefaultHandler",
    // Default implementation of `_pre_init_trap` is an infinite loop.
    // Users can override this function by defining their own `_pre_init_trap`
    // If the execution reaches this point, it means that there is a bug in the boot code.
    ".section .init.trap, \"ax\"
    .weak _pre_init_trap
_pre_init_trap:
    j _pre_init_trap",
);

<<<<<<< HEAD
/// Trap entry point (_start_trap). It saves caller saved registers, calls
/// _start_trap_rust, restores caller saved registers and then returns.
///
/// # Usage
///
/// The macro takes 5 arguments:
/// - `$STORE`: the instruction used to store a register in the stack (e.g. `sd` for riscv64)
/// - `$LOAD`: the instruction used to load a register from the stack (e.g. `ld` for riscv64)
/// - `$BYTES`: the number of bytes used to store a register (e.g. 8 for riscv64)
/// - `$TRAP_SIZE`: the number of registers to store in the stack (e.g. 32 for all the user registers)
/// - list of tuples of the form `($REG, $LOCATION)`, where:
///     - `$REG`: the register to store/load
///     - `$LOCATION`: the location in the stack where to store/load the register
#[rustfmt::skip]
macro_rules! trap_handler {
    ($STORE:ident, $LOAD:ident, $BYTES:literal, $TRAP_SIZE:literal, [$(($REG:ident, $LOCATION:literal)),*]) => {
        // sp must be 16-byte aligned on 'I', and 4-byte aligned on 'E'
        #[cfg(riscvi)]
        const _: () = assert!(($TRAP_SIZE * $BYTES) % 16 == 0);
        #[cfg(riscve)]
        const _: () = assert!(($TRAP_SIZE * $BYTES) % 4 == 0);
        global_asm!(
        "
            .section .trap, \"ax\"
            .weak _start_trap
            _start_trap:",
            // save space for trap handler in stack
            concat!("addi sp, sp, -", stringify!($TRAP_SIZE * $BYTES)),
            // save registers in the desired order
            $(concat!(stringify!($STORE), " ", stringify!($REG), ", ", stringify!($LOCATION * $BYTES), "(sp)"),)*
            // call rust trap handler
            "add a0, sp, zero
            jal ra, _start_trap_rust",
            // restore registers in the desired order
            $(concat!(stringify!($LOAD), " ", stringify!($REG), ", ", stringify!($LOCATION * $BYTES), "(sp)"),)*
            // free stack
            concat!("addi sp, sp, ", stringify!($TRAP_SIZE * $BYTES)),
        );
        cfg_global_asm!(
            // return from trap
            #[cfg(feature = "s-mode")]
            "sret",
            #[cfg(not(feature = "s-mode"))]
            "mret",
        );
    };
}

#[rustfmt::skip]
#[cfg(all(riscv32, riscvi))]
trap_handler!(
    sw, lw, 4, 16,
    [(ra, 0), (t0, 1), (t1, 2), (t2, 3), (t3, 4), (t4, 5), (t5, 6), (t6, 7),
     (a0, 8), (a1, 9), (a2, 10), (a3, 11), (a4, 12), (a5, 13), (a6, 14), (a7, 15)]
);
#[rustfmt::skip]
#[cfg(all(riscv32, riscve))]
trap_handler!(
    sw, lw, 4, 10,
    [(ra, 0), (t0, 1), (t1, 2), (t2, 3),
     (a0, 8), (a1, 9), (a2, 10), (a3, 11), (a4, 12), (a5, 13)]
);
#[rustfmt::skip]
=======
#[cfg(riscv32)]
riscv_rt_macros::weak_start_trap_riscv32!();
>>>>>>> a4d69614
#[cfg(riscv64)]
riscv_rt_macros::weak_start_trap_riscv64!();

#[cfg(all(riscv32, feature = "v-trap"))]
riscv_rt_macros::vectored_interrupt_trap_riscv32!();
#[cfg(all(riscv64, feature = "v-trap"))]
riscv_rt_macros::vectored_interrupt_trap_riscv64!();

#[cfg(feature = "v-trap")]
cfg_global_asm!(
    // Set the vector mode to vectored.
    r#".section .trap, "ax"
    .weak _vector_table
    .type _vector_table, @function
    
    .option push
    .balign 0x4 // TODO check if this is the correct alignment
    .option norelax
    .option norvc
    
    _vector_table:
        j _start_trap                     // Interrupt 0 is used for exceptions
        j _start_SupervisorSoft_trap
        j _start_DefaultHandler_trap      // Interrupt 2 is reserved
        j _start_MachineSoft_trap
        j _start_DefaultHandler_trap      // Interrupt 4 is reserved
        j _start_SupervisorTimer_trap
        j _start_DefaultHandler_trap      // Interrupt 6 is reserved
        j _start_MachineTimer_trap
        j _start_DefaultHandler_trap      // Interrupt 8 is reserved
        j _start_SupervisorExternal_trap
        j _start_DefaultHandler_trap      // Interrupt 10 is reserved
        j _start_MachineExternal_trap

        // default table does not include the remaining interrupts.
        // Targets with extra interrupts should override this table.
    
    .option pop"#,
);

#[rustfmt::skip]
global_asm!(
    ".section .text.abort
.weak abort
abort:  // make sure there is an abort symbol when linking
    j abort"
);<|MERGE_RESOLUTION|>--- conflicted
+++ resolved
@@ -291,74 +291,8 @@
     j _pre_init_trap",
 );
 
-<<<<<<< HEAD
-/// Trap entry point (_start_trap). It saves caller saved registers, calls
-/// _start_trap_rust, restores caller saved registers and then returns.
-///
-/// # Usage
-///
-/// The macro takes 5 arguments:
-/// - `$STORE`: the instruction used to store a register in the stack (e.g. `sd` for riscv64)
-/// - `$LOAD`: the instruction used to load a register from the stack (e.g. `ld` for riscv64)
-/// - `$BYTES`: the number of bytes used to store a register (e.g. 8 for riscv64)
-/// - `$TRAP_SIZE`: the number of registers to store in the stack (e.g. 32 for all the user registers)
-/// - list of tuples of the form `($REG, $LOCATION)`, where:
-///     - `$REG`: the register to store/load
-///     - `$LOCATION`: the location in the stack where to store/load the register
-#[rustfmt::skip]
-macro_rules! trap_handler {
-    ($STORE:ident, $LOAD:ident, $BYTES:literal, $TRAP_SIZE:literal, [$(($REG:ident, $LOCATION:literal)),*]) => {
-        // sp must be 16-byte aligned on 'I', and 4-byte aligned on 'E'
-        #[cfg(riscvi)]
-        const _: () = assert!(($TRAP_SIZE * $BYTES) % 16 == 0);
-        #[cfg(riscve)]
-        const _: () = assert!(($TRAP_SIZE * $BYTES) % 4 == 0);
-        global_asm!(
-        "
-            .section .trap, \"ax\"
-            .weak _start_trap
-            _start_trap:",
-            // save space for trap handler in stack
-            concat!("addi sp, sp, -", stringify!($TRAP_SIZE * $BYTES)),
-            // save registers in the desired order
-            $(concat!(stringify!($STORE), " ", stringify!($REG), ", ", stringify!($LOCATION * $BYTES), "(sp)"),)*
-            // call rust trap handler
-            "add a0, sp, zero
-            jal ra, _start_trap_rust",
-            // restore registers in the desired order
-            $(concat!(stringify!($LOAD), " ", stringify!($REG), ", ", stringify!($LOCATION * $BYTES), "(sp)"),)*
-            // free stack
-            concat!("addi sp, sp, ", stringify!($TRAP_SIZE * $BYTES)),
-        );
-        cfg_global_asm!(
-            // return from trap
-            #[cfg(feature = "s-mode")]
-            "sret",
-            #[cfg(not(feature = "s-mode"))]
-            "mret",
-        );
-    };
-}
-
-#[rustfmt::skip]
-#[cfg(all(riscv32, riscvi))]
-trap_handler!(
-    sw, lw, 4, 16,
-    [(ra, 0), (t0, 1), (t1, 2), (t2, 3), (t3, 4), (t4, 5), (t5, 6), (t6, 7),
-     (a0, 8), (a1, 9), (a2, 10), (a3, 11), (a4, 12), (a5, 13), (a6, 14), (a7, 15)]
-);
-#[rustfmt::skip]
-#[cfg(all(riscv32, riscve))]
-trap_handler!(
-    sw, lw, 4, 10,
-    [(ra, 0), (t0, 1), (t1, 2), (t2, 3),
-     (a0, 8), (a1, 9), (a2, 10), (a3, 11), (a4, 12), (a5, 13)]
-);
-#[rustfmt::skip]
-=======
 #[cfg(riscv32)]
 riscv_rt_macros::weak_start_trap_riscv32!();
->>>>>>> a4d69614
 #[cfg(riscv64)]
 riscv_rt_macros::weak_start_trap_riscv64!();
 
@@ -373,12 +307,12 @@
     r#".section .trap, "ax"
     .weak _vector_table
     .type _vector_table, @function
-    
+
     .option push
     .balign 0x4 // TODO check if this is the correct alignment
     .option norelax
     .option norvc
-    
+
     _vector_table:
         j _start_trap                     // Interrupt 0 is used for exceptions
         j _start_SupervisorSoft_trap
@@ -395,7 +329,7 @@
 
         // default table does not include the remaining interrupts.
         // Targets with extra interrupts should override this table.
-    
+
     .option pop"#,
 );
 
